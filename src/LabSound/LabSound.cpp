// Copyright (c) 2003-2013 Nick Porcino, All rights reserved.
// License is MIT: http://opensource.org/licenses/MIT

#include "LabSound.h"
#include "AudioContext.h"
#include "AudioContextLock.h"
#include "ExceptionCodes.h"
#include "DefaultAudioDestinationNode.h"

#include <chrono>
#include <thread>
#include <iostream>
#include <atomic>

namespace LabSound
{
    
    std::timed_mutex g_TimedMutex;
    std::thread g_GraphUpdateThread;
    
    std::shared_ptr<LabSound::AudioContext> mainContext;
    
    const int update_rate_ms = 10;
<<<<<<< HEAD
    
    void UpdateGraph()
    {
=======

    static void UpdateGraph()
	{
>>>>>>> d6d4260d
        while (true)
        {
            std::this_thread::sleep_for(std::chrono::milliseconds(update_rate_ms));
            if (mainContext)
            {
                ContextGraphLock g(mainContext, "LabSound::GraphUpdateThread");
                // test both because the mainContext might have been destructed during the acquisition of the main context,
                // particularly during app shutdown. No point in continuing to process.
                if (g.context() && mainContext)
                    g.context()->update(g);
            }
            else
            {
                break;
            }
        }
        LOG("LabSound GraphUpdateThread thread finished");
    }
    
    std::shared_ptr<LabSound::AudioContext> init()
    {
        LOG("Initialize Context");
        
        // Create an audio context object with the default audio destination
        mainContext = std::make_shared<LabSound::AudioContext>();
        mainContext->setDestinationNode(std::make_shared<DefaultAudioDestinationNode>(mainContext));
        mainContext->initHRTFDatabase();
        mainContext->lazyInitialize();
        
        g_GraphUpdateThread = std::thread(UpdateGraph);
        
        return mainContext;
    }
    
    
    void finish(std::shared_ptr<LabSound::AudioContext> context)
    {
        LOG("Finish Context");
        
        // Invalidate local shared_ptr
        mainContext.reset();
        
        // Join update thread
        if (g_GraphUpdateThread.joinable()) g_GraphUpdateThread.join();
        
        for (int i = 0; i < 4; ++i)
        {
            ContextGraphLock g(context, "LabSound::finish");
            
            if (!g.context())
            {
                std::this_thread::sleep_for(std::chrono::milliseconds(5));
            }
            else
            {
                // Stop now calls deleteMarkedNodes() and uninitialize()
                context->stop(g);
                return;
            }
        }
        
        LOG("Could not acquire lock for shutdown");
    }
    
} // LabSound
<|MERGE_RESOLUTION|>--- conflicted
+++ resolved
@@ -21,15 +21,9 @@
     std::shared_ptr<LabSound::AudioContext> mainContext;
     
     const int update_rate_ms = 10;
-<<<<<<< HEAD
-    
-    void UpdateGraph()
-    {
-=======
 
     static void UpdateGraph()
 	{
->>>>>>> d6d4260d
         while (true)
         {
             std::this_thread::sleep_for(std::chrono::milliseconds(update_rate_ms));
