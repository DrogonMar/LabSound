// Copyright (c) 2013 Nick Porcino, All rights reserved.
// License is MIT: http://opensource.org/licenses/MIT

#include "LabSound/core/AudioNodeInput.h"
#include "LabSound/core/AudioNodeOutput.h"
#include "LabSound/core/WindowFunctions.h"

#include "LabSound/extended/SpectralMonitorNode.h"

#include "internal/AudioBus.h"
#include "internal/ConfigMacros.h"

#include <ooura/fftsg.h>
#include <cmath>


namespace LabSound 
{

    using namespace WebCore;

	//////////////////////////////////////////////////////
    // Prviate FFT + SpectralMonitorNode Implementation //
    //////////////////////////////////////////////////////

    // FFT class directly inspired by that in Cinder Audio 2.
    struct FFT 
	{
    public:
        FFT(size_t size) : size(size)
		{
            oouraIp = (int *)calloc( 2 + (int)sqrt( size/2 ), sizeof( int ) );
            oouraW = (float *)calloc( size/2, sizeof( float ) );
        }

        ~FFT()
		{
            free(oouraIp);
            free(oouraW);
        }

        // does an in place transform of waveform to real and imag.
        // real values are on even, imag on odd
<<<<<<< HEAD
        void forward( std::vector<float>& waveform) 
		{
            ASSERT(waveform.size() == size);
=======
        void forward( std::vector<float>& waveform)
        {
            // Former assert here 
>>>>>>> 3c08755d
            ooura::rdft( size, 1, &waveform[0], oouraIp, oouraW );
        }

        size_t size;
        int * oouraIp;
        float * oouraW;
    };

    class SpectralMonitorNode::SpectralMonitorNodeInternal 
	{
    public:

        SpectralMonitorNodeInternal() : fft(0) 
		{
            setWindowSize(512);
        }

        ~SpectralMonitorNodeInternal() 
		{
            delete fft;
        }

        void setWindowSize(int s) 
		{
            cursor = 0;
            windowSize = s;

            buffer.resize(windowSize);

            for (size_t i = 0; i < windowSize; ++i) 
			{
                buffer[i] = 0;
            }

            delete fft;
            fft = new FFT(s);
        }
        
        float _db;

        size_t windowSize;
        size_t cursor;

        std::vector<float> buffer;
        std::recursive_mutex magMutex;

        FFT * fft;
    };

	////////////////////////////////
    // Public SpectralMonitorNode //
    ////////////////////////////////

    SpectralMonitorNode::SpectralMonitorNode(float sampleRate) : AudioBasicInspectorNode(sampleRate)
    {
		internalNode.reset(new SpectralMonitorNodeInternal());
        addInput(std::unique_ptr<AudioNodeInput>(new AudioNodeInput(this)));
        setNodeType((AudioNode::NodeType) NodeTypeSpectralMonitor);
        initialize();
    }

    SpectralMonitorNode::~SpectralMonitorNode()
    {
        uninitialize();
    }

    void SpectralMonitorNode::process(ContextRenderLock&, size_t framesToProcess)
    {
        // deal with the output in case the power monitor node is embedded in a signal chain for some reason.
        // It's merely a pass through though.

        AudioBus* outputBus = output(0)->bus();

        if (!isInitialized() || !input(0)->isConnected()) {
            if (outputBus)
                outputBus->zero();
            return;
        }

        AudioBus* bus = input(0)->bus();
        bool isBusGood = bus && bus->numberOfChannels() > 0 && bus->channel(0)->length() >= framesToProcess;
        if (!isBusGood) {
            outputBus->zero();
            return;
        }

        // specific to this node
        {
            std::vector<const float*> channels;
            unsigned numberOfChannels = bus->numberOfChannels();
            for (unsigned c = 0; c < numberOfChannels; ++ c)
                channels.push_back(bus->channel(c)->data());

            // if the fft is smaller than the quantum, just grab a chunk
            if (internalNode->windowSize < framesToProcess) 
			{
                internalNode->cursor = 0;
                framesToProcess = internalNode->windowSize;
            }

            // if the quantum overlaps the end of the window, just fill up the buffer
            if (internalNode->cursor + framesToProcess > internalNode->windowSize)
                framesToProcess = internalNode->windowSize - internalNode->cursor;

            {
                std::lock_guard<std::recursive_mutex> lock(internalNode->magMutex);

                internalNode->buffer.resize(internalNode->windowSize);

                for (size_t i = 0; i < framesToProcess; ++i) 
				{
                    internalNode->buffer[i + internalNode->cursor] = 0;
                }

                for (unsigned c = 0; c < numberOfChannels; ++c)
				{
					for (size_t i = 0; i < framesToProcess; ++i) 
					{
                        float p = channels[c][i];
                        internalNode->buffer[i + internalNode->cursor] += p;
                    }
				}

            }

            // advance the cursor
            internalNode->cursor += framesToProcess;
            if (internalNode->cursor >= internalNode->windowSize)
                internalNode->cursor = 0;
        }
        // to here

        // For in-place processing, our override of pullInputs() will just pass the audio data
        // through unchanged if the channel count matches from input to output
        // (resulting in inputBus == outputBus). Otherwise, do an up-mix to stereo.
        //
        if (bus != outputBus)
            outputBus->copyFrom(*bus);
    }

    void SpectralMonitorNode::reset(std::shared_ptr<WebCore::AudioContext>)
    {
        internalNode->setWindowSize(internalNode->windowSize);
    }

    void SpectralMonitorNode::spectralMag(std::vector<float>& result) 
	{
        std::vector<float> window;

        {
            std::lock_guard<std::recursive_mutex> lock(internalNode->magMutex);
            window.swap(internalNode->buffer);
            internalNode->setWindowSize(internalNode->windowSize);
        }

        // http://www.ni.com/white-paper/4844/en/
        applyWindow(LabSound::window_blackman, window);
        internalNode->fft->forward(window);

        // similar to cinder audio2 Scope object, although Scope smooths spectral samples frame by frame
        // remove nyquist component - the first imaginary component
        window[1] = 0.0f;

        // compute normalized magnitude spectrum
        // TODO: break this into vector cartisian -> polar and then vector lowpass. skip lowpass if smoothing factor is very small
        const float kMagScale = 1.0f ;/// detail->windowSize;
        for(size_t i = 0; i < window.size(); i += 2) {
            float re = window[i];
            float im = window[i+1];
            window[i/2] = sqrt(re * re + im * im) * kMagScale;
        }

        result.swap(window);
    }

    void SpectralMonitorNode::windowSize(size_t ws) 
	{
        internalNode->setWindowSize(ws);
    }

    size_t SpectralMonitorNode::windowSize() const 
	{
        return internalNode->windowSize;
    }


} // namespace LabSound<|MERGE_RESOLUTION|>--- conflicted
+++ resolved
@@ -41,15 +41,8 @@
 
         // does an in place transform of waveform to real and imag.
         // real values are on even, imag on odd
-<<<<<<< HEAD
-        void forward( std::vector<float>& waveform) 
-		{
-            ASSERT(waveform.size() == size);
-=======
         void forward( std::vector<float>& waveform)
         {
-            // Former assert here 
->>>>>>> 3c08755d
             ooura::rdft( size, 1, &waveform[0], oouraIp, oouraW );
         }
 
@@ -235,5 +228,4 @@
         return internalNode->windowSize;
     }
 
-
 } // namespace LabSound