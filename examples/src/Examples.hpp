--- conflicted
+++ resolved
@@ -37,6 +37,7 @@
         lab::AudioContext& ac = *_context.get();
         ac.disconnect(ac.destinationNode());
         ac.synchronizeConnections();
+        _nodes.clear();
 
         auto musicClip = MakeBusFromSampleFile("samples/stereo-music-clip.wav", argc, argv);
         if (!musicClip)
@@ -89,6 +90,7 @@
         lab::AudioContext & ac = *_context.get();
         ac.disconnect(ac.destinationNode());
         ac.synchronizeConnections();
+        _nodes.clear();
 
         //auto musicClip = MakeBusFromSampleFile("samples/voice.ogg", argc, argv);
         auto musicClip = MakeBusFromSampleFile("samples/stereo-music-clip.wav", argc, argv);
@@ -142,6 +144,7 @@
         lab::AudioContext& ac = *_context.get();
         ac.disconnect(ac.destinationNode());
         ac.synchronizeConnections();
+        _nodes.clear();
 
         std::shared_ptr<OscillatorNode> oscillator;
         std::shared_ptr<GainNode> gain;
@@ -199,6 +202,7 @@
         lab::AudioContext& ac = *_context.get();
         ac.disconnect(ac.destinationNode());
         ac.synchronizeConnections();
+        _nodes.clear();
 
         auto musicClip = MakeBusFromSampleFile("samples/mono-music-clip.wav", argc, argv);
         if (!musicClip)
@@ -237,6 +241,7 @@
         lab::AudioContext& ac = *_context.get();
         ac.disconnect(ac.destinationNode());
         ac.synchronizeConnections();
+        _nodes.clear();
 
         AudioStreamConfig offlineConfig;
         offlineConfig.device_index = 0;
@@ -303,6 +308,7 @@
         lab::AudioContext& ac = *_context.get();
         ac.disconnect(ac.destinationNode());
         ac.synchronizeConnections();
+        _nodes.clear();
 
         std::shared_ptr<OscillatorNode> modulator;
         std::shared_ptr<GainNode> modulatorGain;
@@ -353,6 +359,7 @@
         lab::AudioContext& ac = *_context.get();
         ac.disconnect(ac.destinationNode());
         ac.synchronizeConnections();
+        _nodes.clear();
 
         std::shared_ptr<OscillatorNode> modulator;
         std::shared_ptr<GainNode> modulatorGain;
@@ -439,7 +446,7 @@
             Wait(delay_time_ms / 2);
 
             if (now_in_ms >= 10000) break;
-        };
+        }
     }
 };
 
@@ -462,6 +469,7 @@
             lab::AudioContext& ac = *_context.get();
             ac.disconnect(ac.destinationNode());
             ac.synchronizeConnections();
+            _nodes.clear();
 
             {
                 oscillator1 = std::make_shared<OscillatorNode>(ac);
@@ -524,6 +532,7 @@
         lab::AudioContext& ac = *_context.get();
         ac.disconnect(ac.destinationNode());
         ac.synchronizeConnections();
+        _nodes.clear();
 
         ContextRenderLock r(&ac, "ex_microphone_loopback");
         std::shared_ptr<AudioHardwareInputNode> inputNode(
@@ -549,6 +558,7 @@
         lab::AudioContext& ac = *_context.get();
         ac.disconnect(ac.destinationNode());
         ac.synchronizeConnections();
+        _nodes.clear();
 
         {
             std::shared_ptr<AudioBus> impulseResponseClip =
@@ -596,6 +606,7 @@
         lab::AudioContext& ac = *_context.get();
         ac.disconnect(ac.destinationNode());
         ac.synchronizeConnections();
+        _nodes.clear();
 
         std::shared_ptr<AudioBus> kick = MakeBusFromSampleFile("samples/kick.wav", argc, argv);
         std::shared_ptr<AudioBus> hihat = MakeBusFromSampleFile("samples/hihat.wav", argc, argv);
@@ -669,11 +680,13 @@
 {
     ex_stereo_panning(std::shared_ptr<lab::AudioContext> context, bool with_input) : labsound_example(context, with_input) {}
     virtual ~ex_stereo_panning() = default;
+    
     virtual void play(int argc, char ** argv) override
     {
         lab::AudioContext& ac = *_context.get();
         ac.disconnect(ac.destinationNode());
         ac.synchronizeConnections();
+        _nodes.clear();
 
         std::shared_ptr<AudioBus> audioClip = MakeBusFromSampleFile("samples/trainrolling.wav", argc, argv);
         std::shared_ptr<SampledAudioNode> audioClipNode = std::make_shared<SampledAudioNode>(ac);
@@ -731,6 +744,7 @@
         lab::AudioContext& ac = *_context.get();
         ac.disconnect(ac.destinationNode());
         ac.synchronizeConnections();
+        _nodes.clear();
 
         if (!ac.loadHrtfDatabase("hrtf")) {
             std::string path = std::string(SAMPLE_SRC_DIR) + "/hrtf";
@@ -742,47 +756,25 @@
 
         std::shared_ptr<AudioBus> audioClip = MakeBusFromSampleFile("samples/trainrolling.wav", argc, argv);
         std::shared_ptr<SampledAudioNode> audioClipNode = std::make_shared<SampledAudioNode>(ac);
-<<<<<<< HEAD
-=======
-        std::cout << "Sample Rate is: " << ac.sampleRate() << std::endl;
-        std::shared_ptr<PannerNode> panner = std::make_shared<PannerNode>(ac);
-
-        {
-            ContextRenderLock r(&ac, "ex_hrtf_spatialization");
-
-            panner->setPanningModel(PanningModel::HRTF);
-            ac.connect(ac.destinationNode(), panner, 0, 0);
-
-            audioClipNode->setBus(r, audioClip);
-            ac.connect(panner, audioClipNode, 0, 0);
-            audioClipNode->schedule(0.0, -1); // -1 to loop forever
-        }
-
->>>>>>> 17a1c93b
         if (audioClipNode)
         {
             std::shared_ptr<PannerNode> panner = std::make_shared<PannerNode>(ac);
             _nodes.push_back(audioClipNode);
             _nodes.push_back(panner);
 
-<<<<<<< HEAD
-
             panner->setPanningModel(PanningModel::HRTF);
             {
-                ContextRenderLock r(context.get(), "ex_hrtf_spatialization");
+                ContextRenderLock r(&ac, "ex_hrtf_spatialization");
                 audioClipNode->setBus(r, audioClip);
             }
             audioClipNode->schedule(0.0, -1);  // -1 to loop forever
-            context->connect(panner, audioClipNode, 0, 0);
-            context->connect(context->device(), panner, 0, 0);
-
-            context->listener()->setPosition({0, 0, 0});
-=======
+            ac.connect(panner, audioClipNode, 0, 0);
+            ac.connect(ac.destinationNode(), panner, 0, 0);
+
             ac.listener()->setPosition({0, 0, 0});
->>>>>>> 17a1c93b
             panner->setVelocity(4, 0, 0);
 
-            context->synchronizeConnections();
+            ac.synchronizeConnections();
             //context->debugTraverse(context->device().get());
 
             const int seconds = 10;
@@ -818,6 +810,7 @@
         lab::AudioContext& ac = *_context.get();
         ac.disconnect(ac.destinationNode());
         ac.synchronizeConnections();
+        _nodes.clear();
 
         std::shared_ptr<AudioBus> impulseResponseClip = MakeBusFromSampleFile("impulse/cardiod-rear-levelled.wav", argc, argv);
         std::shared_ptr<AudioBus> voiceClip = MakeBusFromSampleFile("samples/voice.ogg", argc, argv);
@@ -889,6 +882,7 @@
         lab::AudioContext& ac = *_context.get();
         ac.disconnect(ac.destinationNode());
         ac.synchronizeConnections();
+        _nodes.clear();
 
         std::array<int, 8> majorScale = {0, 2, 4, 5, 7, 9, 11, 12};
         std::array<int, 8> naturalMinorScale = {0, 2, 3, 5, 7, 9, 11, 12};
@@ -951,6 +945,7 @@
         lab::AudioContext& ac = *_context.get();
         ac.disconnect(ac.destinationNode());
         ac.synchronizeConnections();
+        _nodes.clear();
 
 #ifndef USE_LIVE
         auto audioClip = MakeBusFromSampleFile("samples/voice.ogg", argc, argv);
@@ -1086,6 +1081,7 @@
         lab::AudioContext& ac = *_context.get();
         ac.disconnect(ac.destinationNode());
         ac.synchronizeConnections();
+        _nodes.clear();
 
         std::shared_ptr<FunctionNode> sweep;
         std::shared_ptr<FunctionNode> outputGainFunction;
@@ -1384,6 +1380,7 @@
         lab::AudioContext& ac = *_context.get();
         ac.disconnect(ac.destinationNode());
         ac.synchronizeConnections();
+        _nodes.clear();
 
         std::shared_ptr<FunctionNode> grooveBox;
         std::shared_ptr<ADSRNode> envelope;
@@ -1477,6 +1474,7 @@
         lab::AudioContext& ac = *_context.get();
         ac.disconnect(ac.destinationNode());
         ac.synchronizeConnections();
+        _nodes.clear();
 
         auto grain_source = MakeBusFromSampleFile("samples/voice.ogg", argc, argv);
         if (!grain_source)
@@ -1515,11 +1513,13 @@
 {
     ex_poly_blep(std::shared_ptr<lab::AudioContext> context, bool with_input) : labsound_example(context, with_input) {}
     virtual ~ex_poly_blep() = default;
+    
     virtual void play(int argc, char** argv) override final
     {
         lab::AudioContext& ac = *_context.get();
         ac.disconnect(ac.destinationNode());
         ac.synchronizeConnections();
+        _nodes.clear();
 
         std::shared_ptr<PolyBLEPNode> polyBlep = std::make_shared<PolyBLEPNode>(ac);
         std::shared_ptr<GainNode> gain = std::make_shared<GainNode>(ac);
@@ -1572,14 +1572,15 @@
 
 struct ex_split_merge : public labsound_example
 {
+    ex_split_merge(std::shared_ptr<lab::AudioContext> context, bool with_input) : labsound_example(context, with_input) {}
+    virtual ~ex_split_merge() = default;
+    
     virtual void play(int argc, char ** argv) override final
     {
-        _nodes.clear();
-
-        std::unique_ptr<lab::AudioContext> context;
-        const auto defaultAudioDeviceConfigurations = GetDefaultAudioDeviceConfiguration();
-        context = lab::MakeRealtimeAudioContext(defaultAudioDeviceConfigurations.second, defaultAudioDeviceConfigurations.first);
-        lab::AudioContext & ac = *context.get();
+        lab::AudioContext& ac = *_context.get();
+        ac.disconnect(ac.destinationNode());
+        ac.synchronizeConnections();
+        _nodes.clear();
 
         std::shared_ptr<ChannelSplitterNode> splitter = std::make_shared<ChannelSplitterNode>(ac,6);
         std::shared_ptr<ChannelMergerNode> merger = std::make_shared<ChannelMergerNode>(ac,6);
@@ -1590,15 +1591,15 @@
         std::shared_ptr<SampledAudioNode> musicClipNode;
         musicClipNode = std::make_shared<SampledAudioNode>(ac);
         {
-            ContextRenderLock r(context.get(), "ex_split_merge");
+            ContextRenderLock r(&ac, "ex_split_merge");
             musicClipNode->setBus(r, chan6_source);
         }
 
-        context->connect(splitter, musicClipNode);
-        context->connect(merger, splitter, 0, 1); // swap front-left
-        context->connect(merger, splitter, 1, 0); // and front right to demonstrate channels can be swapped
-        context->connect(gain, merger, 0, 0);
-        context->connect(context->device(), gain, 0, 0);
+        ac.connect(splitter, musicClipNode);
+        ac.connect(merger, splitter, 0, 1); // swap front-left
+        ac.connect(merger, splitter, 1, 0); // and front right to demonstrate channels can be swapped
+        ac.connect(gain, merger, 0, 0);
+        ac.connect(ac.destinationNode(), gain, 0, 0);
         musicClipNode->schedule(0.0);
 
         // ensure nodes last until the end of the demo
